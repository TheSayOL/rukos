use alloc::{vec, vec::Vec};

<<<<<<< HEAD
use ruxconfig::TASK_STACK_SIZE;

const STACK_SIZE: usize = TASK_STACK_SIZE;
=======
const STACK_SIZE: usize = ruxconfig::TASK_STACK_SIZE;
>>>>>>> 8e47a1fc

#[derive(Debug)]
pub struct Stack {
    /// stack
    data: Vec<u8>,
    /// index of top byte of stack
    top: usize,
}

impl Stack {
    /// alloc a stack
    pub fn new() -> Self {
        Self {
            data: vec![0u8; STACK_SIZE],
            top: STACK_SIZE,
        }
<<<<<<< HEAD
    }

    /// panic if overflow
    fn panic_if_of(&self) {
        assert!(self.top <= self.data.len(), "sys_execve: stack overflow.");
    }

    /// move sp to align
    pub fn align(&mut self, align: usize) -> usize {
        self.top -= self.top % align;
        self.top
    }

=======
    }

>>>>>>> 8e47a1fc
    /// addr of top of stack
    pub fn sp(&self) -> usize {
        self.data.as_ptr() as usize + self.top
    }

    /// push data to stack and return the addr of sp
    pub fn push<T>(&mut self, data: &[T], align: usize) -> usize {
        // move sp to right place
        self.top -= core::mem::size_of_val(data);
<<<<<<< HEAD
        self.top = self.align(align);

        self.panic_if_of();
=======
        self.top = memory_addr::align_down(self.top, align);

        assert!(self.top <= self.data.len(), "sys_execve: stack overflow.");
>>>>>>> 8e47a1fc

        // write data into stack
        let sp = self.sp() as *mut T;
        unsafe {
            sp.copy_from_nonoverlapping(data.as_ptr(), data.len());
        }

        sp as usize
    }
}<|MERGE_RESOLUTION|>--- conflicted
+++ resolved
@@ -1,12 +1,6 @@
 use alloc::{vec, vec::Vec};
 
-<<<<<<< HEAD
-use ruxconfig::TASK_STACK_SIZE;
-
-const STACK_SIZE: usize = TASK_STACK_SIZE;
-=======
 const STACK_SIZE: usize = ruxconfig::TASK_STACK_SIZE;
->>>>>>> 8e47a1fc
 
 #[derive(Debug)]
 pub struct Stack {
@@ -23,24 +17,8 @@
             data: vec![0u8; STACK_SIZE],
             top: STACK_SIZE,
         }
-<<<<<<< HEAD
     }
 
-    /// panic if overflow
-    fn panic_if_of(&self) {
-        assert!(self.top <= self.data.len(), "sys_execve: stack overflow.");
-    }
-
-    /// move sp to align
-    pub fn align(&mut self, align: usize) -> usize {
-        self.top -= self.top % align;
-        self.top
-    }
-
-=======
-    }
-
->>>>>>> 8e47a1fc
     /// addr of top of stack
     pub fn sp(&self) -> usize {
         self.data.as_ptr() as usize + self.top
@@ -50,15 +28,9 @@
     pub fn push<T>(&mut self, data: &[T], align: usize) -> usize {
         // move sp to right place
         self.top -= core::mem::size_of_val(data);
-<<<<<<< HEAD
-        self.top = self.align(align);
-
-        self.panic_if_of();
-=======
         self.top = memory_addr::align_down(self.top, align);
 
         assert!(self.top <= self.data.len(), "sys_execve: stack overflow.");
->>>>>>> 8e47a1fc
 
         // write data into stack
         let sp = self.sp() as *mut T;
