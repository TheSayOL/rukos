--- conflicted
+++ resolved
@@ -37,11 +37,7 @@
 
     // non 8B info
     stack.push(&[0u8; 32], 16);
-<<<<<<< HEAD
-    let rand = rand();
-=======
     let rand = unsafe { [sys_random(), sys_random()] };
->>>>>>> 8e47a1fc
     let p_rand = stack.push(&rand, 16);
 
     // auxv
@@ -107,10 +103,6 @@
         while *argv != 0 {
             arg_vec.push(*argv);
             argv = argv.add(1);
-<<<<<<< HEAD
-            argc += 1;
-=======
->>>>>>> 8e47a1fc
         }
         arg_vec.push(0);
     }
@@ -119,11 +111,7 @@
     stack.push(&auxv, 16);
     stack.push(&env_vec, 8);
     stack.push(&arg_vec, 8);
-<<<<<<< HEAD
-    let sp = stack.push(&[argc], 8);
-=======
     let sp = stack.push(&[arg_vec.len() - 1], 8); // argc
->>>>>>> 8e47a1fc
 
     // try run
     debug!(
@@ -158,14 +146,6 @@
     unreachable!("sys_execve: unknown arch, sp 0x{sp:x}, entry 0x{entry:x}");
 }
 
-<<<<<<< HEAD
-/// for AT_RANDOM
-fn rand() -> [i64; 2] {
-    unsafe { [sys_random(), sys_random()] }
-}
-
-=======
->>>>>>> 8e47a1fc
 fn platform() -> usize {
     #[cfg(target_arch = "aarch64")]
     const PLATFORM_STRING: &[u8] = b"aarch64\0";
