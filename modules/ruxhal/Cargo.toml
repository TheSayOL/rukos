--- conflicted
+++ resolved
@@ -38,16 +38,11 @@
 page_table = { path = "../../crates/page_table", optional = true }
 page_table_entry = { path = "../../crates/page_table_entry" }
 percpu = { path = "../../crates/percpu" }
-<<<<<<< HEAD
-memory_addr = { path = "../../crates/memory_addr" }
-handler_table = { path = "../../crates/handler_table" }
-crate_interface = { path = "../../crates/crate_interface" }
-tty = { path = "../../crates/tty", optional = true }
-=======
 memory_addr = "0.1.0"
 handler_table = "0.1.0"
 crate_interface = "0.1.1"
->>>>>>> 34d49271
+tty = { path = "../../crates/tty", optional = true }
+
 
 [target.'cfg(target_arch = "x86_64")'.dependencies]
 x86 = "0.52"
